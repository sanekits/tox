#!/usr/bin/env python2

from tox_core import *

<<<<<<< HEAD
class TmpSwap(object):
    ''' context object to make symmetric set calls on __enter__ and __exit__ '''

    def __init__(self, origVal, newVal, setFunc):
        self.newval = newVal
        self.origval = origVal
        self.setfunc = setFunc

    def __enter__(self):
        self.setfunc(self.newval)
        return self

    def __exit__(self, *args):
        self.setfunc(self.origval)
=======
>>>>>>> 164e7c77

def test_1():
    print "tox_core_root=" + tox_core_root
    loadIndex()


def test_2():

<<<<<<< HEAD
    # Treat the test1 as if it were the root:
    with TmpSwap(os.getcwd(),tox_core_root+'/test1',os.chdir):
        with TmpSwap(file_sys_root,tox_core_root+'/test1',set_file_sys_root):
            ix = loadIndex('./a1')
            pm = ix.matchPaths(pattern='c*')
            assert len(pm) == 1

            assert len(ix.matchPaths('*1')) == 6
=======
    ix = loadIndex('./test1/a1')
    pm = ix.matchPaths(pattern='c*')
    assert len(pm) == 1

    assert len(ix.matchPaths('*1')) == 6

>>>>>>> 164e7c77


<<<<<<< HEAD
def test_3():
    with TmpSwap(file_sys_root,tox_core_root+'/tree-2/',set_file_sys_root):
        ix = loadIndex()


if __name__ == "__main__":

    test_2()
    sys.exit("sudden abort")
    test_3()
    test_1()
=======

if __name__ == "__main__":

    test_1()
    test_3()
    test_2()
>>>>>>> 164e7c77
<|MERGE_RESOLUTION|>--- conflicted
+++ resolved
@@ -2,7 +2,6 @@
 
 from tox_core import *
 
-<<<<<<< HEAD
 class TmpSwap(object):
     ''' context object to make symmetric set calls on __enter__ and __exit__ '''
 
@@ -17,8 +16,6 @@
 
     def __exit__(self, *args):
         self.setfunc(self.origval)
-=======
->>>>>>> 164e7c77
 
 def test_1():
     print "tox_core_root=" + tox_core_root
@@ -27,7 +24,6 @@
 
 def test_2():
 
-<<<<<<< HEAD
     # Treat the test1 as if it were the root:
     with TmpSwap(os.getcwd(),tox_core_root+'/test1',os.chdir):
         with TmpSwap(file_sys_root,tox_core_root+'/test1',set_file_sys_root):
@@ -36,17 +32,8 @@
             assert len(pm) == 1
 
             assert len(ix.matchPaths('*1')) == 6
-=======
-    ix = loadIndex('./test1/a1')
-    pm = ix.matchPaths(pattern='c*')
-    assert len(pm) == 1
-
-    assert len(ix.matchPaths('*1')) == 6
-
->>>>>>> 164e7c77
 
 
-<<<<<<< HEAD
 def test_3():
     with TmpSwap(file_sys_root,tox_core_root+'/tree-2/',set_file_sys_root):
         ix = loadIndex()
@@ -54,15 +41,6 @@
 
 if __name__ == "__main__":
 
-    test_2()
-    sys.exit("sudden abort")
-    test_3()
-    test_1()
-=======
-
-if __name__ == "__main__":
-
     test_1()
     test_3()
-    test_2()
->>>>>>> 164e7c77
+    test_2()