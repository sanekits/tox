--- conflicted
+++ resolved
@@ -2,8 +2,4 @@
 .tox-auto
 .pytest_cache
 tags
-<<<<<<< HEAD
-home.lmatheson4
-=======
-home.*
->>>>>>> b5e2b428
+home.*